LOG_LEVEL := "debug"

all: test lint

test: sync-tests async-tests no-wisckey-tests no-compression-tests async-io-tests

sync-tests:
    env RUST_BACKTRACE=1 RUST_LOG={{LOG_LEVEL}} cargo test --no-default-features --features=sync

async-tests:
    env RUST_BACKTRACE=1 RUST_LOG={{LOG_LEVEL}} cargo test --no-default-features --features=async

async-io-tests:
    env RUST_BACKTRACE=1 RUST_LOG={{LOG_LEVEL}} cargo test --no-default-features --features=async,async-io

no-compression-tests:
    env RUST_BACKTRACE=1 RUST_LOG={{LOG_LEVEL}} cargo test --no-default-features --features=async,wisckey

no-wisckey-tests:
    env RUST_BACKTRACE=1 RUST_LOG={{LOG_LEVEL}} cargo test --no-default-features --features=async,snappy-compression

no-wisckey-sync-tests:
    env RUST_BACKTRACE=1 RUST_LOG={{LOG_LEVEL}} cargo test --no-default-features --features=snappy-compression,sync

lint: sync-lint async-lint no-wisckey-lint async-io-lint

fix-formatting:
    cargo fmt

<<<<<<< HEAD
=======
check-formatting:
    cargo fmt --check

>>>>>>> 833b002a
clean:
    rm -rf target/

udeps:
    cargo udeps --all-targets

sync-lint:
    cargo clippy --no-default-features --features=sync -- -D warnings

async-lint:
    cargo clippy --no-default-features --features=async -- -D warnings

async-io-lint:
    cargo clippy --no-default-features --features=async,async-io -- -D warnings

no-wisckey-lint:
    cargo clippy --no-default-features --features=snappy-compression -- -D warnings<|MERGE_RESOLUTION|>--- conflicted
+++ resolved
@@ -27,12 +27,9 @@
 fix-formatting:
     cargo fmt
 
-<<<<<<< HEAD
-=======
 check-formatting:
     cargo fmt --check
 
->>>>>>> 833b002a
 clean:
     rm -rf target/
 
