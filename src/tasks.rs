use std::collections::HashMap;
use std::sync::atomic::{AtomicBool, Ordering};
use std::sync::Arc;
use std::time::Instant;

use parking_lot::Mutex as StdMutex;

use super::KvTrait;

use tokio::sync::Mutex;
use tokio_condvar::Condvar;

use crate::{DbLogic, Error};

use async_trait::async_trait;

#[cfg(feature = "async-io")]
#[async_trait(?Send)]
pub trait Task {
    async fn run(&self) -> Result<bool, Error>;
}

#[cfg(not(feature = "async-io"))]
#[async_trait]
pub trait Task: Sync + Send {
    async fn run(&self) -> Result<bool, Error>;
}

#[derive(Debug, PartialEq, Eq, Hash)]
pub enum TaskType {
    MemtableCompaction,
    LevelCompaction,
}

struct TaskHandle {
    stop_flag: Arc<AtomicBool>,
    task: Box<dyn Task>,
    update_cond: Arc<UpdateCond>,
}

type JoinHandle = tokio::task::JoinHandle<Result<(), Error>>;

/// This structure manages background tasks
/// Currently there is only compaction, but there might be more in the future
pub struct TaskManager {
    stop_flag: Arc<AtomicBool>,
    tasks: HashMap<TaskType, TaskGroup>,
}

/// Holds a group of tasks that do the same thing
/// e.g., all compaction tasks
struct TaskGroup {
    condition: Arc<UpdateCond>,
    tasks: Vec<(StdMutex<Option<JoinHandle>>, Arc<TaskHandle>)>,
}

/// Keeps track of a condition variables shared within a task group
struct UpdateCond {
    last_change: Mutex<Instant>,
    condition: Condvar,
}

struct MemtableCompactionTask<K: KvTrait, V: KvTrait> {
    datastore: Arc<DbLogic<K, V>>,
    level_update_cond: Arc<UpdateCond>,
}

struct LevelCompactionTask<K: KvTrait, V: KvTrait> {
    datastore: Arc<DbLogic<K, V>>,
}

impl<K: KvTrait, V: KvTrait> MemtableCompactionTask<K, V> {
    fn new_boxed(
        datastore: Arc<DbLogic<K, V>>,
        level_update_cond: Arc<UpdateCond>,
    ) -> Box<dyn Task> {
        Box::new(Self {
            datastore,
            level_update_cond,
        })
    }
}

impl<K: KvTrait, V: KvTrait> LevelCompactionTask<K, V> {
    fn new_boxed(datastore: Arc<DbLogic<K, V>>) -> Box<dyn Task> {
        Box::new(Self { datastore })
    }
}

#[cfg_attr(feature="async-io", async_trait(?Send))]
#[cfg_attr(not(feature = "async-io"), async_trait)]
impl<K: KvTrait, V: KvTrait> Task for MemtableCompactionTask<K, V> {
    async fn run(&self) -> Result<bool, Error> {
        let did_work = self.datastore.do_memtable_compaction().await?;
        if did_work {
            self.level_update_cond.wake_up().await;
        }
        Ok(did_work)
    }
}

#[cfg_attr(feature="async-io", async_trait(?Send))]
#[cfg_attr(not(feature = "async-io"), async_trait)]
impl<K: KvTrait, V: KvTrait> Task for LevelCompactionTask<K, V> {
    async fn run(&self) -> Result<bool, Error> {
        Ok(self.datastore.do_level_compaction().await?)
    }
}

impl UpdateCond {
    fn new() -> Self {
        Self {
            last_change: Mutex::new(Instant::now()),
            condition: Condvar::new(),
        }
    }

    /// Notify the task that there is new work to do
    async fn wake_up(&self) {
        let mut last_change = self.last_change.lock().await;
        *last_change = Instant::now();
        self.condition.notify_one();
    }
}

impl TaskHandle {
    fn new(stop_flag: Arc<AtomicBool>, update_cond: Arc<UpdateCond>, task: Box<dyn Task>) -> Self {
        Self {
            stop_flag,
            update_cond,
            task,
        }
    }

    #[inline(always)]
    fn is_running(&self) -> bool {
        !self.stop_flag.load(Ordering::SeqCst)
    }

    async fn work_loop(&self) -> Result<(), Error> {
        log::trace!("Task work loop started");
        let mut last_update = Instant::now();

        // Indicates whether work was done in the last iteration
        let mut idle = false;

        loop {
            // Record the time we last checked for changes
            let now = Instant::now();

            if idle {
                let mut lchange = self.update_cond.last_change.lock().await;

                while self.is_running() && idle && *lchange < last_update {
                    lchange = self.update_cond.condition.wait(lchange).await;
                }
            }

            if !self.is_running() {
                break;
            }

            let did_work = self.task.run().await?;
            last_update = now;

            if did_work {
<<<<<<< HEAD
                last_update = now;
=======
>>>>>>> 833b002a
                idle = false;
            } else {
                log::trace!("Task did not do any work");
                idle = true;
            }
        }

        log::trace!("Task work loop ended");
        Ok(())
    }
}

impl TaskManager {
    pub async fn new<K: KvTrait, V: KvTrait>(
        datastore: Arc<DbLogic<K, V>>,
        num_compaction_tasks: usize,
    ) -> Self {
        let mut tasks = HashMap::default();
        let stop_flag = Arc::new(AtomicBool::new(false));

        let level_update_cond = Arc::new(UpdateCond::new());

        {
            let memtable_update_cond = Arc::new(UpdateCond::new());

            let hdl = Arc::new(TaskHandle::new(
                stop_flag.clone(),
                memtable_update_cond.clone(),
                MemtableCompactionTask::new_boxed(datastore.clone(), level_update_cond.clone()),
            ));
            let future = {
                let hdl = hdl.clone();
                let task = async move { hdl.work_loop().await };

                cfg_if::cfg_if! {
                    if #[cfg(feature="async-io")] {
                        let future = tokio_uring::spawn(task);
                    } else {
                        let future = tokio::spawn(task);
                    }
                }

                StdMutex::new(Some(future))
            };

            let task_group = TaskGroup {
                tasks: vec![(future, hdl)],
                condition: memtable_update_cond,
            };

            tasks.insert(TaskType::MemtableCompaction, task_group);
        }

        {
            let mut compaction_tasks = vec![];

            for _ in 0..num_compaction_tasks {
                let hdl = Arc::new(TaskHandle::new(
                    stop_flag.clone(),
                    level_update_cond.clone(),
                    LevelCompactionTask::new_boxed(datastore.clone()),
                ));
                let future = {
                    let hdl = hdl.clone();
                    let task = async move { hdl.work_loop().await };

                    cfg_if::cfg_if! {
                        if #[cfg(feature="async-io")] {
                            let future = tokio_uring::spawn(task);
                        } else {
                            let future = tokio::spawn(task);
                        }
                    }

                    StdMutex::new(Some(future))
                };

                compaction_tasks.push((future, hdl));
            }

            let task_group = TaskGroup {
                tasks: compaction_tasks,
                condition: level_update_cond,
            };

            tasks.insert(TaskType::LevelCompaction, task_group);
        }

        Self { stop_flag, tasks }
    }

    #[tracing::instrument(skip(self))]
    pub async fn wake_up(&self, task_type: &TaskType) {
        let task_group = self.tasks.get(task_type).expect("No such task");
        task_group.condition.wake_up().await;
    }

    pub fn terminate(&self) {
        self.stop_flag.store(false, Ordering::SeqCst);

        for (_, task_group) in self.tasks.iter() {
            for (fut, _) in task_group.tasks.iter() {
                if let Some(future) = fut.lock().take() {
                    future.abort();
                }
            }
        }
    }

    pub async fn stop_all(&self) -> Result<(), Error> {
        log::trace!("Stopping all background tasks");

        self.stop_flag.store(true, Ordering::SeqCst);

        for (_, task_group) in self.tasks.iter() {
            task_group.condition.condition.notify_all();
        }

        for (_, task_group) in self.tasks.iter() {
            for (join_hdl, _) in task_group.tasks.iter() {
                let inner = join_hdl.lock().take();

                if let Some(future) = inner {
                    // Ignore already terminated/aborted tasks
                    if let Ok(res) = future.await {
                        res?;
                    }
                }
            }
        }

        Ok(())
    }
}<|MERGE_RESOLUTION|>--- conflicted
+++ resolved
@@ -164,10 +164,6 @@
             last_update = now;
 
             if did_work {
-<<<<<<< HEAD
-                last_update = now;
-=======
->>>>>>> 833b002a
                 idle = false;
             } else {
                 log::trace!("Task did not do any work");
