use std::cmp::Ordering;
use std::convert::TryInto;
use std::mem::size_of;
use std::num::NonZeroUsize;
use std::path::Path;
use std::sync::Arc;

use tokio::sync::Mutex;

use lru::LruCache;

use crate::manifest::{Manifest, SeqNumber};
use crate::sorted_table::Key;
use crate::Params;
use crate::{disk, Error, WriteOp};

#[cfg(feature = "wisckey")]
use crate::values::{ValueBatchId, ValueId, ValueOffset};

pub type DataBlockId = u64;
<<<<<<< HEAD

const NUM_SHARDS: NonZeroUsize = NonZeroUsize::new(16).unwrap();
=======
const NUM_SHARDS: NonZeroUsize = NonZeroUsize::new(64).unwrap();
>>>>>>> 833b002a

#[derive(Debug)]
pub struct PrefixedKey {
    prefix_len: u32,
    suffix: Vec<u8>,
}

impl PrefixedKey {
    pub fn new(prefix_len: usize, suffix: Vec<u8>) -> Self {
        Self {
            prefix_len: prefix_len as u32,
            suffix,
        }
    }
}

type BlockShard = LruCache<DataBlockId, Arc<DataBlock>>;

#[cfg(not(feature = "wisckey"))]
type DataLen = u64;

pub enum DataEntryType {
    Put,
    Delete,
}

#[derive(Clone, Debug)]
pub struct DataEntry {
    block: Arc<DataBlock>,
    offset: usize,

    #[cfg(not(feature = "wisckey"))]
    length: usize,
}

enum SearchResult {
    ExactMatch(DataEntry),
    Range(u32, u32),
}

#[cfg(feature = "wisckey")]
pub const ENTRY_LENGTH: usize =
    size_of::<SeqNumber>() + size_of::<u8>() + size_of::<ValueBatchId>() + size_of::<ValueOffset>();

impl DataEntry {
    #[inline(always)]
    fn get_length(&self) -> usize {
        cfg_if::cfg_if! {
            if #[cfg(feature="wisckey")] {
                ENTRY_LENGTH
            } else {
                self.length
            }
        }
    }

    #[inline(always)]
    fn data(&self) -> &[u8] {
        &self.block.data[self.offset..self.offset + self.get_length()]
    }

    pub fn get_sequence_number(&self) -> u64 {
        let seq_len = size_of::<SeqNumber>();
        u64::from_le_bytes(self.data()[0..seq_len].try_into().unwrap())
    }

    pub fn get_type(&self) -> DataEntryType {
        let seq_len = std::mem::size_of::<SeqNumber>();
        let type_data = self.data()[seq_len];

        if type_data == WriteOp::PUT_OP {
            DataEntryType::Put
        } else if type_data == WriteOp::DELETE_OP {
            DataEntryType::Delete
        } else {
            panic!("Unknown data entry type");
        }
    }

    #[cfg(not(feature = "wisckey"))]
    pub fn get_value(&self) -> Option<&[u8]> {
        let seq_len = std::mem::size_of::<SeqNumber>();
        let type_data = self.data()[seq_len];

        let header_len = seq_len + 1;

        if type_data == WriteOp::PUT_OP {
            Some(&self.data()[header_len..])
        } else if type_data == WriteOp::DELETE_OP {
            None
        } else {
            panic!("Unknown write op");
        }
    }

    #[cfg(feature = "wisckey")]
    pub fn get_value_ref(&self) -> Option<ValueId> {
        let seq_len = std::mem::size_of::<SeqNumber>();
        let batch_id_len = std::mem::size_of::<ValueBatchId>();
        let offset_len = std::mem::size_of::<ValueOffset>();

        let type_data = self.data()[seq_len];

        if type_data == WriteOp::PUT_OP {
            let offset = seq_len + 1;
            let batch_id = ValueBatchId::from_le_bytes(
                self.data()[offset..offset + batch_id_len]
                    .try_into()
                    .unwrap(),
            );
            let offset = offset + batch_id_len;
            let value_offset = ValueOffset::from_le_bytes(
                self.data()[offset..offset + offset_len].try_into().unwrap(),
            );

            Some((batch_id, value_offset))
        } else if type_data == WriteOp::DELETE_OP {
            None
        } else {
            panic!("Unknown write op");
        }
    }
}

#[derive(Debug)]
pub struct DataBlocks {
    params: Arc<Params>,
    block_caches: Vec<Mutex<BlockShard>>,
    manifest: Arc<Manifest>,
}

pub struct DataBlockBuilder {
    data_blocks: Arc<DataBlocks>,
    data: Vec<u8>,

    position: usize,
    restart_list: Vec<u32>,
}

impl DataBlockBuilder {
    fn new(data_blocks: Arc<DataBlocks>) -> Self {
        let mut data = vec![];

        // The restart list keeps track of when the keys are fully reset
        // This enables using binary search in get() instead of seeking linearly
        let restart_list = vec![];

        // Reserve space to mark where the restart list starts
        data.append(&mut 0u32.to_le_bytes().to_vec());

        let position = 0;

        Self {
            data_blocks,
            data,
            position,
            restart_list,
        }
    }

    pub fn add_entry(
        &mut self,
        mut key: PrefixedKey,
        seq_number: SeqNumber,
        entry_type: u8,
        #[cfg(not(feature = "wisckey"))] entry_data: &[u8],
        #[cfg(feature = "wisckey")] value_ref: ValueId,
    ) {
        if self.position % self.data_blocks.params.block_restart_interval == 0 {
            assert!(key.prefix_len == 0);
            self.restart_list.push(self.data.len() as u32);
        }

        let pkey_len = key.prefix_len.to_le_bytes();
        let skey_len = (key.suffix.len() as u32).to_le_bytes();
        let seq_number = seq_number.to_le_bytes();

        self.data.extend_from_slice(&pkey_len[..]);
        self.data.extend_from_slice(&skey_len[..]);
        self.data.append(&mut key.suffix);

        cfg_if::cfg_if! {
            if #[cfg(feature = "wisckey")] {
                let block_id = value_ref.0.to_le_bytes();
                let offset = value_ref.1.to_le_bytes();

                self.data.extend_from_slice(&seq_number[..]);
                self.data.extend_from_slice(&[entry_type]);
                self.data.extend_from_slice(&block_id[..]);
                self.data.extend_from_slice(&offset[..]);
            } else {
                let entry_len = std::mem::size_of::<SeqNumber>() + 1 + entry_data.len();

                let mut entry_len = (entry_len as DataLen).to_le_bytes().to_vec();
                self.data.append(&mut entry_len);
                self.data.extend_from_slice(&seq_number[..]);
                self.data.extend_from_slice(&[entry_type]);
                self.data.extend_from_slice(entry_data);
            }
        }

        self.position += 1;
    }

    pub async fn finish(mut self) -> Result<Option<DataBlockId>, Error> {
        if self.position == 0 {
            return Ok(None);
        }

        let identifier = self.data_blocks.manifest.next_data_block_id().await;

        let rl_len_len = std::mem::size_of::<u32>();
        let restart_list_start = self.data.len() as u32;

        self.data[..rl_len_len].copy_from_slice(&restart_list_start.to_le_bytes());

        for restart_offset in self.restart_list.drain(..) {
            let mut offset = restart_offset.to_le_bytes().to_vec();
            self.data.append(&mut offset);
        }

        let block = Arc::new(DataBlock {
            data: self.data,
            restart_list_start: restart_list_start as usize,
        });
        let shard_id = DataBlocks::block_to_shard_id(identifier);

        // Store on disk before grabbing the lock
        let block_data = &block.data;
        let fpath = self.data_blocks.get_file_path(&identifier);

        disk::write(&fpath, block_data, 0).await?;

        let mut cache = self.data_blocks.block_caches[shard_id].lock().await;
        cache.put(identifier, block);

        Ok(Some(identifier))
    }
}

impl DataBlocks {
    pub fn new(params: Arc<Params>, manifest: Arc<Manifest>) -> Self {
        let max_data_files = NonZeroUsize::new(params.max_open_files / 2)
            .expect("Max open files needs to be greater than 2");

        let shard_size = NonZeroUsize::new(max_data_files.get() / NUM_SHARDS)
            .expect("Not enough open files to support the number of shards");

        let mut block_caches = Vec::new();
        for _ in 0..NUM_SHARDS.get() {
            block_caches.push(Mutex::new(BlockShard::new(shard_size)));
        }

        Self {
            params,
            block_caches,
            manifest,
        }
    }

    #[inline]
    fn block_to_shard_id(block_id: DataBlockId) -> usize {
        (block_id as usize) % NUM_SHARDS
    }

    #[inline]
    fn get_file_path(&self, block_id: &DataBlockId) -> std::path::PathBuf {
        let fname = format!("key{block_id:08}.data");
        self.params.db_path.join(Path::new(&fname))
    }

    #[tracing::instrument]
    pub fn build_block(self_ptr: Arc<DataBlocks>) -> DataBlockBuilder {
        DataBlockBuilder::new(self_ptr)
    }

    #[tracing::instrument(skip(self))]
    pub async fn get_block(&self, id: &DataBlockId) -> Arc<DataBlock> {
        let shard_id = Self::block_to_shard_id(*id);

        let mut cache = self.block_caches[shard_id].lock().await;
        if let Some(block) = cache.get(id) {
            block.clone()
        } else {
            log::trace!("Loading data block from disk");
            let fpath = self.get_file_path(id);
            let data = disk::read(&fpath, 0)
                .await
                .expect("Failed to load data block from disk");
            let block = Arc::new(DataBlock::new_from_data(data));

            cache.put(*id, block.clone());
            block
        }
    }
}

/**
 * For WiscKey the data layout is the following:
 * 1. 4 bytes marking where the restart list starts
 * 2. Variable length of Block Entries, where each entry is:
 *  - Key prefix len (4 bytes)
 *  - Key suffix len (4 bytes)
 *  - Variable length key suffix
 *  - Fixed size value reference, with
 *    - seq_number (8 bytes)
 *    - entry type (1 byte)
 *    - value block id
 *    - offset
 * 3. Variable length or restart list (each entry is 4bytes; so we don't need length information)
 *
 * Otherwise:
 * 1. 4 bytes marking where the restart list starts
 * 2. Variable length of Block Entries, where each entry is:
 *  - Key prefix len (4 bytes)
 *  - Key suffix len (4 bytes)
 *  - Variable length key suffix
 *  - Value length (8 bytes)
 *  - Entry Type (1 byte)
 *  - Sequence number (8 bytes)
 *  - Variable length value
 * 3. Variable length or restart list (each entry is 4bytes; so we don't need length information)
 */
//TODO support data block layouts without prefixed keys
#[derive(Debug)]
pub struct DataBlock {
    restart_list_start: usize,
    data: Vec<u8>,
}

impl DataBlock {
    pub fn new_from_data(data: Vec<u8>) -> Self {
        let rls_len = std::mem::size_of::<u32>();
        let restart_list_start = u32::from_le_bytes(data[..rls_len].try_into().unwrap()) as usize;

        assert!(!data.is_empty(), "No data?");
        assert!(restart_list_start <= data.len(), "Data corrupted?");

        Self {
            data,
            restart_list_start,
        }
    }

    /// Get the key and entry at the specified offset (must be valid!)
    /// The third entry in this result is the new offset after the entry
    #[tracing::instrument(skip(self_ptr))]
    pub fn get_offset(
        self_ptr: Arc<DataBlock>,
        offset: u32,
        previous_key: &[u8],
    ) -> (Key, DataEntry, u32) {
        let rl_len_len = std::mem::size_of::<u32>();
        let mut offset = (offset as usize) + rl_len_len;

        assert!(offset < self_ptr.restart_list_start);

        let len_len = std::mem::size_of::<u32>();
        let pkey_len =
            u32::from_le_bytes(self_ptr.data[offset..offset + len_len].try_into().unwrap());
        offset += len_len;

        let skey_len =
            u32::from_le_bytes(self_ptr.data[offset..offset + len_len].try_into().unwrap());
        offset += len_len;

        let kdata = [
            &previous_key[..pkey_len as usize],
            &self_ptr.data[offset..offset + (skey_len as usize)],
        ]
        .concat();
        offset += skey_len as usize;

        #[cfg(not(feature = "wisckey"))]
        let entry_len = {
            let len_len = std::mem::size_of::<DataLen>();
            let elen =
                DataLen::from_le_bytes(self_ptr.data[offset..offset + len_len].try_into().unwrap());
            offset += len_len;

            elen as usize
        };

        // WiscKey has constant-size entries
        #[cfg(feature = "wisckey")]
        let entry_len = ENTRY_LENGTH;

        let entry = DataEntry {
            block: self_ptr,
            offset,
            #[cfg(not(feature = "wisckey"))]
            length: entry_len,
        };

        offset += entry_len;
        offset -= rl_len_len;

        (kdata, entry, offset as u32)
    }

    /// Length of this block in bytes (without the reset list)
    pub fn byte_len(&self) -> u32 {
        // "Cut-off" the beginning and end
        let rl_len_len = std::mem::size_of::<u32>();
        let rl_len = self.data.len() - self.restart_list_start;

        (self.data.len() - rl_len_len - rl_len) as u32
    }

    #[inline(always)]
    fn restart_list_len(&self) -> usize {
        let offset_len = std::mem::size_of::<u32>();
        let rl_len = self.data.len() - self.restart_list_start;

        assert!(rl_len % offset_len == 0);
        rl_len / offset_len
    }

    #[inline(always)]
    fn get_restart_offset(&self, pos: u32) -> u32 {
        let rl_len_len = std::mem::size_of::<u32>() as u32;
        let offset_len = std::mem::size_of::<u32>();

        let pos = self.restart_list_start + (pos as usize) * offset_len;

        u32::from_le_bytes(self.data[pos..pos + offset_len].try_into().unwrap()) - rl_len_len
    }

    #[tracing::instrument(skip(self_ptr, key))]
    fn binary_search(self_ptr: &Arc<DataBlock>, key: &[u8]) -> SearchResult {
        let rl_len = self_ptr.restart_list_len();

        let mut start: u32 = 0;
        let mut end = (rl_len as u32) - 1;

        // binary search
        while end - start > 1 {
            let mid = start + (end - start) / 2;
            let offset = self_ptr.get_restart_offset(mid);
            let (this_key, entry, _) = Self::get_offset(self_ptr.clone(), offset, &[]);

            match this_key.as_slice().cmp(key) {
                Ordering::Equal => {
                    // Exact match
                    return SearchResult::ExactMatch(entry);
                }
                Ordering::Less => {
                    // continue with right half
                    start = mid;
                }
                Ordering::Greater => {
                    // continue with left half
                    end = mid;
                }
            }
        }

        // There is no reset at the very end so we need to include
        // that part in the sequential search
        let end = if end + 1 == rl_len as u32 {
            self_ptr.byte_len()
        } else {
            self_ptr.get_restart_offset(end)
        };

        SearchResult::Range(start, end)
    }

    #[tracing::instrument(skip(self_ptr, key))]
    pub fn get(self_ptr: &Arc<DataBlock>, key: &[u8]) -> Option<DataEntry> {
        let (start, end) = match Self::binary_search(self_ptr, key) {
            SearchResult::ExactMatch(entry) => {
                return Some(entry);
            }
            SearchResult::Range(start, end) => (start, end),
        };

        let mut pos = self_ptr.get_restart_offset(start);

        let mut last_key = vec![];
        while pos < end {
            let (this_key, entry, new_pos) = Self::get_offset(self_ptr.clone(), pos, &last_key);

            if key == this_key {
                return Some(entry);
            }

            pos = new_pos;
            last_key = this_key;
        }

        // Not found
        None
    }
}

#[cfg(test)]
mod tests {
    use super::*;
    use tempfile::tempdir;

    #[cfg(feature = "async-io")]
    use tokio_uring::test as async_test;

    #[cfg(not(feature = "async-io"))]
    use tokio::test as async_test;

    #[cfg(feature = "wisckey")]
    #[async_test]
    async fn store_and_load() {
        let dir = tempdir().unwrap();
        let mut params = Params::default();
        params.db_path = dir.path().to_path_buf();

        let params = Arc::new(params);
        let manifest = Arc::new(Manifest::new(params.clone()).await);

        let data_blocks = Arc::new(DataBlocks::new(params.clone(), manifest));
        let mut builder = DataBlocks::build_block(data_blocks.clone());

        let key1 = PrefixedKey {
            prefix_len: 0,
            suffix: vec![5],
        };
        let seq1 = 14234524;
        let val1 = (4, 2);
        builder.add_entry(key1, seq1, WriteOp::PUT_OP, val1);

        let key2 = PrefixedKey {
            prefix_len: 1,
            suffix: vec![2],
        };
        let seq2 = 424234;
        let val2 = (4, 5);
        builder.add_entry(key2, seq2, WriteOp::PUT_OP, val2);

        let id = builder.finish().await.unwrap().unwrap();
        let data_block1 = data_blocks.get_block(&id).await;
        let data_block2 = Arc::new(DataBlock::new_from_data(data_block1.data.clone()));

        let prev_key = vec![];
        let (key, entry, pos) = DataBlock::get_offset(data_block2.clone(), 0, &prev_key);

        assert_eq!(key, vec![5]);
        assert_eq!(entry.get_value_ref(), Some(val1));

        let (key, entry, pos) = DataBlock::get_offset(data_block2.clone(), pos, &key);

        assert_eq!(key, vec![5, 2]);
        assert_eq!(entry.get_value_ref(), Some(val2));
        assert_eq!(pos, data_block2.byte_len());
    }

    #[cfg(not(feature = "wisckey"))]
    #[async_test]
    async fn store_and_load() {
        let dir = tempdir().unwrap();
        let mut params = Params::default();
        params.db_path = dir.path().to_path_buf();

        let params = Arc::new(params);
        let manifest = Arc::new(Manifest::new(params.clone()).await);

        let data_blocks = Arc::new(DataBlocks::new(params.clone(), manifest));
        let mut builder = DataBlocks::build_block(data_blocks.clone());

        let key1 = PrefixedKey {
            prefix_len: 0,
            suffix: vec![5],
        };
        let seq1 = 14234524;
        let val1 = vec![4, 2];
        builder.add_entry(key1, seq1, WriteOp::PUT_OP, &val1);

        let key2 = PrefixedKey {
            prefix_len: 1,
            suffix: vec![2],
        };
        let seq2 = 424234;
        let val2 = vec![24, 50];
        builder.add_entry(key2, seq2, WriteOp::PUT_OP, &val2);

        let id = builder.finish().await.unwrap().unwrap();
        let data_block1 = data_blocks.get_block(&id).await;
        let data_block2 = Arc::new(DataBlock::new_from_data(data_block1.data.clone()));

        let prev_key = vec![];
        let (key, entry, pos) = DataBlock::get_offset(data_block2.clone(), 0, &prev_key);

        assert_eq!(key, vec![5]);
        assert_eq!(entry.get_value(), Some(&val1[..]));

        let (key, entry, pos) = DataBlock::get_offset(data_block2.clone(), pos, &key);

        assert_eq!(key, vec![5, 2]);
        assert_eq!(entry.get_value(), Some(&val2[..]));
        assert_eq!(pos, data_block2.byte_len());
    }
}<|MERGE_RESOLUTION|>--- conflicted
+++ resolved
@@ -18,12 +18,8 @@
 use crate::values::{ValueBatchId, ValueId, ValueOffset};
 
 pub type DataBlockId = u64;
-<<<<<<< HEAD
-
-const NUM_SHARDS: NonZeroUsize = NonZeroUsize::new(16).unwrap();
-=======
+
 const NUM_SHARDS: NonZeroUsize = NonZeroUsize::new(64).unwrap();
->>>>>>> 833b002a
 
 #[derive(Debug)]
 pub struct PrefixedKey {
